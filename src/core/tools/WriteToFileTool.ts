import path from "path"
import delay from "delay"
import * as vscode from "vscode"
import fs from "fs/promises"

import { Task } from "../task/Task"
import { ClineSayTool } from "../../shared/ExtensionMessage"
import { formatResponse } from "../prompts/responses"
import { RecordSource } from "../context-tracking/FileContextTrackerTypes"
import { fileExistsAtPath, createDirectoriesForFile } from "../../utils/fs"
import { stripLineNumbers, everyLineHasLineNumbers } from "../../integrations/misc/extract-text"
import { getReadablePath } from "../../utils/path"
import { isPathOutsideWorkspace } from "../../utils/pathUtils"
import { unescapeHtmlEntities } from "../../utils/text-normalization"
import { DEFAULT_WRITE_DELAY_MS } from "@roo-code/types"
import { EXPERIMENT_IDS, experiments } from "../../shared/experiments"
import { convertNewFileToUnifiedDiff, computeDiffStats, sanitizeUnifiedDiff } from "../diff/stats"
import { BaseTool, ToolCallbacks } from "./BaseTool"
import type { ToolUse } from "../../shared/tools"
<<<<<<< HEAD
import { resolveToolProtocol } from "../../utils/resolveToolProtocol"
import { readFileWithEncodingDetection } from "../../utils/encoding"
=======
>>>>>>> 94c997c9

interface WriteToFileParams {
	path: string
	content: string
}

export class WriteToFileTool extends BaseTool<"write_to_file"> {
	readonly name = "write_to_file" as const

	parseLegacy(params: Partial<Record<string, string>>): WriteToFileParams {
		return {
			path: params.path || "",
			content: params.content || "",
		}
	}

	async execute(params: WriteToFileParams, task: Task, callbacks: ToolCallbacks): Promise<void> {
		const { pushToolResult, handleError, askApproval, removeClosingTag } = callbacks
		const relPath = params.path
		let newContent = params.content

		if (!relPath) {
			task.consecutiveMistakeCount++
			task.recordToolError("write_to_file")
			pushToolResult(await task.sayAndCreateMissingParamError("write_to_file", "path"))
			await task.diffViewProvider.reset()
			return
		}

		if (newContent === undefined) {
			task.consecutiveMistakeCount++
			task.recordToolError("write_to_file")
			pushToolResult(await task.sayAndCreateMissingParamError("write_to_file", "content"))
			await task.diffViewProvider.reset()
			return
		}

		const accessAllowed = task.rooIgnoreController?.validateAccess(relPath)

		if (!accessAllowed) {
			await task.say("rooignore_error", relPath)
			pushToolResult(formatResponse.rooIgnoreError(relPath))
			return
		}

		const isWriteProtected = task.rooProtectedController?.isWriteProtected(relPath) || false

		let fileExists: boolean
		const absolutePath = path.resolve(task.cwd, relPath)

		if (task.diffViewProvider.editType !== undefined) {
			fileExists = task.diffViewProvider.editType === "modify"
		} else {
			fileExists = await fileExistsAtPath(absolutePath)
			task.diffViewProvider.editType = fileExists ? "modify" : "create"
		}

		// Create parent directories early for new files to prevent ENOENT errors
		// in subsequent operations (e.g., diffViewProvider.open, fs.readFile)
		if (!fileExists) {
			await createDirectoriesForFile(absolutePath)
		}

		if (newContent.startsWith("```")) {
			newContent = newContent.split("\n").slice(1).join("\n")
		}

		if (newContent.endsWith("```")) {
			newContent = newContent.split("\n").slice(0, -1).join("\n")
		}

		if (!task.api.getModel().id.includes("claude")) {
			newContent = unescapeHtmlEntities(newContent)
		}

		const fullPath = relPath ? path.resolve(task.cwd, removeClosingTag("path", relPath)) : ""
		const isOutsideWorkspace = isPathOutsideWorkspace(fullPath)

		const sharedMessageProps: ClineSayTool = {
			tool: fileExists ? "editedExistingFile" : "newFileCreated",
			path: getReadablePath(task.cwd, removeClosingTag("path", relPath)),
			content: newContent,
			isOutsideWorkspace,
			isProtected: isWriteProtected,
		}

		try {
			task.consecutiveMistakeCount = 0

			const provider = task.providerRef.deref()
			const state = await provider?.getState()
			const diagnosticsEnabled = state?.diagnosticsEnabled ?? true
			const writeDelayMs = state?.writeDelayMs ?? DEFAULT_WRITE_DELAY_MS
			const isPreventFocusDisruptionEnabled = experiments.isEnabled(
				state?.experiments ?? {},
				EXPERIMENT_IDS.PREVENT_FOCUS_DISRUPTION,
			)

			if (isPreventFocusDisruptionEnabled) {
				task.diffViewProvider.editType = fileExists ? "modify" : "create"
				if (fileExists) {
					const absolutePath = path.resolve(task.cwd, relPath)
					task.diffViewProvider.originalContent = await readFileWithEncodingDetection(absolutePath)
				} else {
					task.diffViewProvider.originalContent = ""
				}

				let unified = fileExists
					? formatResponse.createPrettyPatch(relPath, task.diffViewProvider.originalContent, newContent)
					: convertNewFileToUnifiedDiff(newContent, relPath)
				unified = sanitizeUnifiedDiff(unified)
				const completeMessage = JSON.stringify({
					...sharedMessageProps,
					content: unified,
					diffStats: computeDiffStats(unified) || undefined,
				} satisfies ClineSayTool)

				const didApprove = await askApproval("tool", completeMessage, undefined, isWriteProtected)

				if (!didApprove) {
					return
				}

				await task.diffViewProvider.saveDirectly(relPath, newContent, false, diagnosticsEnabled, writeDelayMs)
			} else {
				if (!task.diffViewProvider.isEditing) {
					const partialMessage = JSON.stringify(sharedMessageProps)
					await task.ask("tool", partialMessage, true).catch(() => {})
					await task.diffViewProvider.open(relPath)
				}

				await task.diffViewProvider.update(
					everyLineHasLineNumbers(newContent) ? stripLineNumbers(newContent) : newContent,
					true,
				)

				await delay(300)
				task.diffViewProvider.scrollToFirstDiff()

				let unified = fileExists
					? formatResponse.createPrettyPatch(relPath, task.diffViewProvider.originalContent, newContent)
					: convertNewFileToUnifiedDiff(newContent, relPath)
				unified = sanitizeUnifiedDiff(unified)
				const completeMessage = JSON.stringify({
					...sharedMessageProps,
					content: unified,
					diffStats: computeDiffStats(unified) || undefined,
				} satisfies ClineSayTool)

				const didApprove = await askApproval("tool", completeMessage, undefined, isWriteProtected)

				if (!didApprove) {
					await task.diffViewProvider.revertChanges()
					return
				}

				await task.diffViewProvider.saveChanges(diagnosticsEnabled, writeDelayMs)
			}

			if (relPath) {
				await task.fileContextTracker.trackFileContext(relPath, "roo_edited" as RecordSource)
			}

			task.didEditFile = true

			const message = await task.diffViewProvider.pushToolWriteResult(task, task.cwd, !fileExists)

			pushToolResult(message)

			await task.diffViewProvider.reset()

			task.processQueuedMessages()

			return
		} catch (error) {
			await handleError("writing file", error as Error)
			await task.diffViewProvider.reset()
			return
		}
	}

	override async handlePartial(task: Task, block: ToolUse<"write_to_file">): Promise<void> {
		const relPath: string | undefined = block.params.path
		let newContent: string | undefined = block.params.content

		if (!relPath || newContent === undefined) {
			return
		}

		const provider = task.providerRef.deref()
		const state = await provider?.getState()
		const isPreventFocusDisruptionEnabled = experiments.isEnabled(
			state?.experiments ?? {},
			EXPERIMENT_IDS.PREVENT_FOCUS_DISRUPTION,
		)

		if (isPreventFocusDisruptionEnabled) {
			return
		}

		let fileExists: boolean
		const absolutePath = path.resolve(task.cwd, relPath)

		if (task.diffViewProvider.editType !== undefined) {
			fileExists = task.diffViewProvider.editType === "modify"
		} else {
			fileExists = await fileExistsAtPath(absolutePath)
			task.diffViewProvider.editType = fileExists ? "modify" : "create"
		}

		// Create parent directories early for new files to prevent ENOENT errors
		// in subsequent operations (e.g., diffViewProvider.open)
		if (!fileExists) {
			await createDirectoriesForFile(absolutePath)
		}

		const isWriteProtected = task.rooProtectedController?.isWriteProtected(relPath) || false
		const fullPath = absolutePath
		const isOutsideWorkspace = isPathOutsideWorkspace(fullPath)

		const sharedMessageProps: ClineSayTool = {
			tool: fileExists ? "editedExistingFile" : "newFileCreated",
			path: getReadablePath(task.cwd, relPath),
			content: newContent || "",
			isOutsideWorkspace,
			isProtected: isWriteProtected,
		}

		const partialMessage = JSON.stringify(sharedMessageProps)
		await task.ask("tool", partialMessage, block.partial).catch(() => {})

		if (newContent) {
			if (!task.diffViewProvider.isEditing) {
				await task.diffViewProvider.open(relPath)
			}

			await task.diffViewProvider.update(
				everyLineHasLineNumbers(newContent) ? stripLineNumbers(newContent) : newContent,
				false,
			)
		}
	}
}

export const writeToFileTool = new WriteToFileTool()<|MERGE_RESOLUTION|>--- conflicted
+++ resolved
@@ -17,11 +17,7 @@
 import { convertNewFileToUnifiedDiff, computeDiffStats, sanitizeUnifiedDiff } from "../diff/stats"
 import { BaseTool, ToolCallbacks } from "./BaseTool"
 import type { ToolUse } from "../../shared/tools"
-<<<<<<< HEAD
-import { resolveToolProtocol } from "../../utils/resolveToolProtocol"
 import { readFileWithEncodingDetection } from "../../utils/encoding"
-=======
->>>>>>> 94c997c9
 
 interface WriteToFileParams {
 	path: string
