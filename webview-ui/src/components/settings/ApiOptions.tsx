import { memo, useCallback, useEffect, useMemo, useState } from "react"
import { useEvent, useInterval } from "react-use"
import { Checkbox, Dropdown, Pane, type DropdownOption } from "vscrui"
import { VSCodeLink, VSCodeRadio, VSCodeRadioGroup, VSCodeTextField } from "@vscode/webview-ui-toolkit/react"
import * as vscodemodels from "vscode"

import {
	ApiConfiguration,
	ModelInfo,
	anthropicDefaultModelId,
	anthropicModels,
	azureOpenAiDefaultApiVersion,
	bedrockDefaultModelId,
	bedrockModels,
	deepSeekDefaultModelId,
	deepSeekModels,
	geminiDefaultModelId,
	geminiModels,
	glamaDefaultModelId,
	glamaDefaultModelInfo,
	mistralDefaultModelId,
	mistralModels,
	openAiModelInfoSaneDefaults,
	openAiNativeDefaultModelId,
	openAiNativeModels,
	openRouterDefaultModelId,
	openRouterDefaultModelInfo,
	vertexDefaultModelId,
	vertexModels,
	unboundDefaultModelId,
	unboundDefaultModelInfo,
} from "../../../../src/shared/api"
import { ExtensionMessage } from "../../../../src/shared/ExtensionMessage"
import { useExtensionState } from "../../context/ExtensionStateContext"
import { vscode } from "../../utils/vscode"
import VSCodeButtonLink from "../common/VSCodeButtonLink"
import { OpenRouterModelPicker } from "./OpenRouterModelPicker"
import OpenAiModelPicker from "./OpenAiModelPicker"
<<<<<<< HEAD
import GlamaModelPicker from "./GlamaModelPicker"
import UnboundModelPicker from "./UnboundModelPicker"
=======
import { GlamaModelPicker } from "./GlamaModelPicker"
import { ModelInfoView } from "./ModelInfoView"
import { DROPDOWN_Z_INDEX } from "./styles"
>>>>>>> 910bdf19

interface ApiOptionsProps {
	apiErrorMessage?: string
	modelIdErrorMessage?: string
}

const ApiOptions = ({ apiErrorMessage, modelIdErrorMessage }: ApiOptionsProps) => {
	const { apiConfiguration, uriScheme, handleInputChange } = useExtensionState()
	const [ollamaModels, setOllamaModels] = useState<string[]>([])
	const [lmStudioModels, setLmStudioModels] = useState<string[]>([])
	const [vsCodeLmModels, setVsCodeLmModels] = useState<vscodemodels.LanguageModelChatSelector[]>([])
	const [anthropicBaseUrlSelected, setAnthropicBaseUrlSelected] = useState(!!apiConfiguration?.anthropicBaseUrl)
	const [azureApiVersionSelected, setAzureApiVersionSelected] = useState(!!apiConfiguration?.azureApiVersion)
	const [openRouterBaseUrlSelected, setOpenRouterBaseUrlSelected] = useState(!!apiConfiguration?.openRouterBaseUrl)
	const [isDescriptionExpanded, setIsDescriptionExpanded] = useState(false)

	const { selectedProvider, selectedModelId, selectedModelInfo } = useMemo(() => {
		return normalizeApiConfiguration(apiConfiguration)
	}, [apiConfiguration])

	// Poll ollama/lmstudio models
	const requestLocalModels = useCallback(() => {
		if (selectedProvider === "ollama") {
			vscode.postMessage({ type: "requestOllamaModels", text: apiConfiguration?.ollamaBaseUrl })
		} else if (selectedProvider === "lmstudio") {
			vscode.postMessage({ type: "requestLmStudioModels", text: apiConfiguration?.lmStudioBaseUrl })
		} else if (selectedProvider === "vscode-lm") {
			vscode.postMessage({ type: "requestVsCodeLmModels" })
		}
	}, [selectedProvider, apiConfiguration?.ollamaBaseUrl, apiConfiguration?.lmStudioBaseUrl])
	useEffect(() => {
		if (selectedProvider === "ollama" || selectedProvider === "lmstudio" || selectedProvider === "vscode-lm") {
			requestLocalModels()
		}
	}, [selectedProvider, requestLocalModels])
	useInterval(
		requestLocalModels,
		selectedProvider === "ollama" || selectedProvider === "lmstudio" || selectedProvider === "vscode-lm"
			? 2000
			: null,
	)
	const handleMessage = useCallback((event: MessageEvent) => {
		const message: ExtensionMessage = event.data
		if (message.type === "ollamaModels" && message.ollamaModels) {
			setOllamaModels(message.ollamaModels)
		} else if (message.type === "lmStudioModels" && message.lmStudioModels) {
			setLmStudioModels(message.lmStudioModels)
		} else if (message.type === "vsCodeLmModels" && message.vsCodeLmModels) {
			setVsCodeLmModels(message.vsCodeLmModels)
		}
	}, [])
	useEvent("message", handleMessage)

	const createDropdown = (models: Record<string, ModelInfo>) => {
		const options: DropdownOption[] = [
			{ value: "", label: "Select a model..." },
			...Object.keys(models).map((modelId) => ({
				value: modelId,
				label: modelId,
			})),
		]
		return (
			<Dropdown
				id="model-id"
				value={selectedModelId}
				onChange={(value: unknown) => {
					handleInputChange("apiModelId")({
						target: {
							value: (value as DropdownOption).value,
						},
					})
				}}
				style={{ width: "100%" }}
				options={options}
			/>
		)
	}

	return (
		<div style={{ display: "flex", flexDirection: "column", gap: 5 }}>
			<div className="dropdown-container">
				<label htmlFor="api-provider">
					<span style={{ fontWeight: 500 }}>API Provider</span>
				</label>
				<Dropdown
					id="api-provider"
					value={selectedProvider}
					onChange={(value: unknown) => {
						handleInputChange(
							"apiProvider",
							true,
						)({
							target: {
								value: (value as DropdownOption).value,
							},
						})
					}}
					style={{ minWidth: 130, position: "relative", zIndex: DROPDOWN_Z_INDEX + 1 }}
					options={[
						{ value: "openrouter", label: "OpenRouter" },
						{ value: "anthropic", label: "Anthropic" },
						{ value: "gemini", label: "Google Gemini" },
						{ value: "deepseek", label: "DeepSeek" },
						{ value: "openai-native", label: "OpenAI" },
						{ value: "openai", label: "OpenAI Compatible" },
						{ value: "vertex", label: "GCP Vertex AI" },
						{ value: "bedrock", label: "AWS Bedrock" },
						{ value: "glama", label: "Glama" },
						{ value: "vscode-lm", label: "VS Code LM API" },
						{ value: "mistral", label: "Mistral" },
						{ value: "lmstudio", label: "LM Studio" },
						{ value: "ollama", label: "Ollama" },
						{ value: "unbound", label: "Unbound" },
					]}
				/>
			</div>

			{selectedProvider === "anthropic" && (
				<div>
					<VSCodeTextField
						value={apiConfiguration?.apiKey || ""}
						style={{ width: "100%" }}
						type="password"
						onInput={handleInputChange("apiKey")}
						placeholder="Enter API Key...">
						<span style={{ fontWeight: 500 }}>Anthropic API Key</span>
					</VSCodeTextField>

					<Checkbox
						checked={anthropicBaseUrlSelected}
						onChange={(checked: boolean) => {
							setAnthropicBaseUrlSelected(checked)
							if (!checked) {
								handleInputChange("anthropicBaseUrl")({
									target: {
										value: "",
									},
								})
							}
						}}>
						Use custom base URL
					</Checkbox>

					{anthropicBaseUrlSelected && (
						<VSCodeTextField
							value={apiConfiguration?.anthropicBaseUrl || ""}
							style={{ width: "100%", marginTop: 3 }}
							type="url"
							onInput={handleInputChange("anthropicBaseUrl")}
							placeholder="Default: https://api.anthropic.com"
						/>
					)}

					<p
						style={{
							fontSize: "12px",
							marginTop: 3,
							color: "var(--vscode-descriptionForeground)",
						}}>
						This key is stored locally and only used to make API requests from this extension.
						{!apiConfiguration?.apiKey && (
							<VSCodeLink
								href="https://console.anthropic.com/settings/keys"
								style={{ display: "inline", fontSize: "inherit" }}>
								You can get an Anthropic API key by signing up here.
							</VSCodeLink>
						)}
					</p>
				</div>
			)}

			{selectedProvider === "glama" && (
				<div>
					<VSCodeTextField
						value={apiConfiguration?.glamaApiKey || ""}
						style={{ width: "100%" }}
						type="password"
						onInput={handleInputChange("glamaApiKey")}
						placeholder="Enter API Key...">
						<span style={{ fontWeight: 500 }}>Glama API Key</span>
					</VSCodeTextField>
					{!apiConfiguration?.glamaApiKey && (
						<VSCodeButtonLink
							href={getGlamaAuthUrl(uriScheme)}
							style={{ margin: "5px 0 0 0" }}
							appearance="secondary">
							Get Glama API Key
						</VSCodeButtonLink>
					)}
					<p
						style={{
							fontSize: "12px",
							marginTop: "5px",
							color: "var(--vscode-descriptionForeground)",
						}}>
						This key is stored locally and only used to make API requests from this extension.
					</p>
				</div>
			)}

			{selectedProvider === "openai-native" && (
				<div>
					<VSCodeTextField
						value={apiConfiguration?.openAiNativeApiKey || ""}
						style={{ width: "100%" }}
						type="password"
						onInput={handleInputChange("openAiNativeApiKey")}
						placeholder="Enter API Key...">
						<span style={{ fontWeight: 500 }}>OpenAI API Key</span>
					</VSCodeTextField>
					<p
						style={{
							fontSize: "12px",
							marginTop: 3,
							color: "var(--vscode-descriptionForeground)",
						}}>
						This key is stored locally and only used to make API requests from this extension.
						{!apiConfiguration?.openAiNativeApiKey && (
							<VSCodeLink
								href="https://platform.openai.com/api-keys"
								style={{ display: "inline", fontSize: "inherit" }}>
								You can get an OpenAI API key by signing up here.
							</VSCodeLink>
						)}
					</p>
				</div>
			)}

			{selectedProvider === "mistral" && (
				<div>
					<VSCodeTextField
						value={apiConfiguration?.mistralApiKey || ""}
						style={{ width: "100%" }}
						type="password"
						onInput={handleInputChange("mistralApiKey")}
						placeholder="Enter API Key...">
						<span style={{ fontWeight: 500 }}>Mistral API Key</span>
					</VSCodeTextField>
					<p
						style={{
							fontSize: "12px",
							marginTop: 3,
							color: "var(--vscode-descriptionForeground)",
						}}>
						This key is stored locally and only used to make API requests from this extension.
						{!apiConfiguration?.mistralApiKey && (
							<VSCodeLink
								href="https://console.mistral.ai/codestral/"
								style={{
									display: "inline",
									fontSize: "inherit",
								}}>
								You can get a Mistral API key by signing up here.
							</VSCodeLink>
						)}
					</p>
				</div>
			)}

			{selectedProvider === "openrouter" && (
				<div>
					<VSCodeTextField
						value={apiConfiguration?.openRouterApiKey || ""}
						style={{ width: "100%" }}
						type="password"
						onInput={handleInputChange("openRouterApiKey")}
						placeholder="Enter API Key...">
						<span style={{ fontWeight: 500 }}>OpenRouter API Key</span>
					</VSCodeTextField>
					{!apiConfiguration?.openRouterApiKey && (
						<p>
							<VSCodeButtonLink
								href={getOpenRouterAuthUrl(uriScheme)}
								style={{ margin: "5px 0 0 0" }}
								appearance="secondary">
								Get OpenRouter API Key
							</VSCodeButtonLink>
						</p>
					)}
					<Checkbox
						checked={openRouterBaseUrlSelected}
						onChange={(checked: boolean) => {
							setOpenRouterBaseUrlSelected(checked)
							if (!checked) {
								handleInputChange("openRouterBaseUrl")({
									target: {
										value: "",
									},
								})
							}
						}}>
						Use custom base URL
					</Checkbox>

					{openRouterBaseUrlSelected && (
						<VSCodeTextField
							value={apiConfiguration?.openRouterBaseUrl || ""}
							style={{ width: "100%", marginTop: 3 }}
							type="url"
							onInput={handleInputChange("openRouterBaseUrl")}
							placeholder="Default: https://openrouter.ai/api/v1"
						/>
					)}
					<p
						style={{
							fontSize: "12px",
							marginTop: "5px",
							color: "var(--vscode-descriptionForeground)",
						}}>
						This key is stored locally and only used to make API requests from this extension.{" "}
						{/* {!apiConfiguration?.openRouterApiKey && (
							<span style={{ color: "var(--vscode-charts-green)" }}>
								(<span style={{ fontWeight: 500 }}>Note:</span> OpenRouter is recommended for high rate
								limits, prompt caching, and wider selection of models.)
							</span>
						)} */}
					</p>
					<Checkbox
						checked={apiConfiguration?.openRouterUseMiddleOutTransform || false}
						onChange={(checked: boolean) => {
							handleInputChange("openRouterUseMiddleOutTransform")({
								target: { value: checked },
							})
						}}>
						Compress prompts and message chains to the context size (
						<a href="https://openrouter.ai/docs/transforms">OpenRouter Transforms</a>)
					</Checkbox>
					<br />
				</div>
			)}

			{selectedProvider === "bedrock" && (
				<div style={{ display: "flex", flexDirection: "column", gap: 5 }}>
					<VSCodeRadioGroup
						value={apiConfiguration?.awsUseProfile ? "profile" : "credentials"}
						onChange={(e) => {
							const value = (e.target as HTMLInputElement)?.value
							const useProfile = value === "profile"
							handleInputChange("awsUseProfile")({
								target: { value: useProfile },
							})
						}}>
						<VSCodeRadio value="credentials">AWS Credentials</VSCodeRadio>
						<VSCodeRadio value="profile">AWS Profile</VSCodeRadio>
					</VSCodeRadioGroup>
					{/* AWS Profile Config Block */}
					{apiConfiguration?.awsUseProfile ? (
						<VSCodeTextField
							value={apiConfiguration?.awsProfile || ""}
							style={{ width: "100%" }}
							onInput={handleInputChange("awsProfile")}
							placeholder="Enter profile name">
							<span style={{ fontWeight: 500 }}>AWS Profile Name</span>
						</VSCodeTextField>
					) : (
						<>
							{/* AWS Credentials Config Block */}
							<VSCodeTextField
								value={apiConfiguration?.awsAccessKey || ""}
								style={{ width: "100%" }}
								type="password"
								onInput={handleInputChange("awsAccessKey")}
								placeholder="Enter Access Key...">
								<span style={{ fontWeight: 500 }}>AWS Access Key</span>
							</VSCodeTextField>
							<VSCodeTextField
								value={apiConfiguration?.awsSecretKey || ""}
								style={{ width: "100%" }}
								type="password"
								onInput={handleInputChange("awsSecretKey")}
								placeholder="Enter Secret Key...">
								<span style={{ fontWeight: 500 }}>AWS Secret Key</span>
							</VSCodeTextField>
							<VSCodeTextField
								value={apiConfiguration?.awsSessionToken || ""}
								style={{ width: "100%" }}
								type="password"
								onInput={handleInputChange("awsSessionToken")}
								placeholder="Enter Session Token...">
								<span style={{ fontWeight: 500 }}>AWS Session Token</span>
							</VSCodeTextField>
						</>
					)}
					<div className="dropdown-container">
						<label htmlFor="aws-region-dropdown">
							<span style={{ fontWeight: 500 }}>AWS Region</span>
						</label>
						<Dropdown
							id="aws-region-dropdown"
							value={apiConfiguration?.awsRegion || ""}
							style={{ width: "100%" }}
							onChange={(value: unknown) => {
								handleInputChange("awsRegion")({
									target: {
										value: (value as DropdownOption).value,
									},
								})
							}}
							options={[
								{ value: "", label: "Select a region..." },
								{ value: "us-east-1", label: "us-east-1" },
								{ value: "us-east-2", label: "us-east-2" },
								{ value: "us-west-2", label: "us-west-2" },
								{ value: "ap-south-1", label: "ap-south-1" },
								{ value: "ap-northeast-1", label: "ap-northeast-1" },
								{ value: "ap-northeast-2", label: "ap-northeast-2" },
								{ value: "ap-southeast-1", label: "ap-southeast-1" },
								{ value: "ap-southeast-2", label: "ap-southeast-2" },
								{ value: "ca-central-1", label: "ca-central-1" },
								{ value: "eu-central-1", label: "eu-central-1" },
								{ value: "eu-west-1", label: "eu-west-1" },
								{ value: "eu-west-2", label: "eu-west-2" },
								{ value: "eu-west-3", label: "eu-west-3" },
								{ value: "sa-east-1", label: "sa-east-1" },
								{ value: "us-gov-west-1", label: "us-gov-west-1" },
							]}
						/>
					</div>
					<Checkbox
						checked={apiConfiguration?.awsUseCrossRegionInference || false}
						onChange={(checked: boolean) => {
							handleInputChange("awsUseCrossRegionInference")({
								target: { value: checked },
							})
						}}>
						Use cross-region inference
					</Checkbox>
					<p
						style={{
							fontSize: "12px",
							marginTop: "5px",
							color: "var(--vscode-descriptionForeground)",
						}}>
						Authenticate by either providing the keys above or use the default AWS credential providers,
						i.e. ~/.aws/credentials or environment variables. These credentials are only used locally to
						make API requests from this extension.
					</p>
				</div>
			)}

			{apiConfiguration?.apiProvider === "vertex" && (
				<div style={{ display: "flex", flexDirection: "column", gap: 5 }}>
					<VSCodeTextField
						value={apiConfiguration?.vertexProjectId || ""}
						style={{ width: "100%" }}
						onInput={handleInputChange("vertexProjectId")}
						placeholder="Enter Project ID...">
						<span style={{ fontWeight: 500 }}>Google Cloud Project ID</span>
					</VSCodeTextField>
					<div className="dropdown-container">
						<label htmlFor="vertex-region-dropdown">
							<span style={{ fontWeight: 500 }}>Google Cloud Region</span>
						</label>
						<Dropdown
							id="vertex-region-dropdown"
							value={apiConfiguration?.vertexRegion || ""}
							style={{ width: "100%" }}
							onChange={(value: unknown) => {
								handleInputChange("vertexRegion")({
									target: {
										value: (value as DropdownOption).value,
									},
								})
							}}
							options={[
								{ value: "", label: "Select a region..." },
								{ value: "us-east5", label: "us-east5" },
								{ value: "us-central1", label: "us-central1" },
								{ value: "europe-west1", label: "europe-west1" },
								{ value: "europe-west4", label: "europe-west4" },
								{ value: "asia-southeast1", label: "asia-southeast1" },
							]}
						/>
					</div>
					<p
						style={{
							fontSize: "12px",
							marginTop: "5px",
							color: "var(--vscode-descriptionForeground)",
						}}>
						To use Google Cloud Vertex AI, you need to
						<VSCodeLink
							href="https://cloud.google.com/vertex-ai/generative-ai/docs/partner-models/use-claude#before_you_begin"
							style={{ display: "inline", fontSize: "inherit" }}>
							{
								"1) create a Google Cloud account › enable the Vertex AI API › enable the desired Claude models,"
							}
						</VSCodeLink>{" "}
						<VSCodeLink
							href="https://cloud.google.com/docs/authentication/provide-credentials-adc#google-idp"
							style={{ display: "inline", fontSize: "inherit" }}>
							{"2) install the Google Cloud CLI › configure Application Default Credentials."}
						</VSCodeLink>
					</p>
				</div>
			)}

			{selectedProvider === "gemini" && (
				<div>
					<VSCodeTextField
						value={apiConfiguration?.geminiApiKey || ""}
						style={{ width: "100%" }}
						type="password"
						onInput={handleInputChange("geminiApiKey")}
						placeholder="Enter API Key...">
						<span style={{ fontWeight: 500 }}>Gemini API Key</span>
					</VSCodeTextField>
					<p
						style={{
							fontSize: "12px",
							marginTop: 3,
							color: "var(--vscode-descriptionForeground)",
						}}>
						This key is stored locally and only used to make API requests from this extension.
						{!apiConfiguration?.geminiApiKey && (
							<VSCodeLink
								href="https://ai.google.dev/"
								style={{ display: "inline", fontSize: "inherit" }}>
								You can get a Gemini API key by signing up here.
							</VSCodeLink>
						)}
					</p>
				</div>
			)}

			{selectedProvider === "openai" && (
				<div style={{ display: "flex", flexDirection: "column", rowGap: "5px" }}>
					<VSCodeTextField
						value={apiConfiguration?.openAiBaseUrl || ""}
						style={{ width: "100%" }}
						type="url"
						onInput={handleInputChange("openAiBaseUrl")}
						placeholder={"Enter base URL..."}>
						<span style={{ fontWeight: 500 }}>Base URL</span>
					</VSCodeTextField>
					<VSCodeTextField
						value={apiConfiguration?.openAiApiKey || ""}
						style={{ width: "100%" }}
						type="password"
						onInput={handleInputChange("openAiApiKey")}
						placeholder="Enter API Key...">
						<span style={{ fontWeight: 500 }}>API Key</span>
					</VSCodeTextField>
					<OpenAiModelPicker />
					<div style={{ display: "flex", alignItems: "center" }}>
						<Checkbox
							checked={apiConfiguration?.openAiStreamingEnabled ?? true}
							onChange={(checked: boolean) => {
								handleInputChange("openAiStreamingEnabled")({
									target: { value: checked },
								})
							}}>
							Enable streaming
						</Checkbox>
					</div>
					<Checkbox
						checked={apiConfiguration?.openAiUseAzure ?? false}
						onChange={(checked: boolean) => {
							handleInputChange("openAiUseAzure")({
								target: { value: checked },
							})
						}}>
						Use Azure
					</Checkbox>
					<Checkbox
						checked={azureApiVersionSelected}
						onChange={(checked: boolean) => {
							setAzureApiVersionSelected(checked)
							if (!checked) {
								handleInputChange("azureApiVersion")({
									target: {
										value: "",
									},
								})
							}
						}}>
						Set Azure API version
					</Checkbox>
					{azureApiVersionSelected && (
						<VSCodeTextField
							value={apiConfiguration?.azureApiVersion || ""}
							style={{ width: "100%", marginTop: 3 }}
							onInput={handleInputChange("azureApiVersion")}
							placeholder={`Default: ${azureOpenAiDefaultApiVersion}`}
						/>
					)}

					<div
						style={{
							marginTop: 15,
						}}
					/>
					<Pane
						title="Model Configuration"
						open={false}
						actions={[
							{
								iconName: "refresh",
								onClick: () =>
									handleInputChange("openAiCustomModelInfo")({
										target: { value: openAiModelInfoSaneDefaults },
									}),
							},
						]}>
						<div
							style={{
								padding: 15,
								backgroundColor: "var(--vscode-editor-background)",
							}}>
							<p
								style={{
									fontSize: "12px",
									color: "var(--vscode-descriptionForeground)",
									margin: "0 0 15px 0",
									lineHeight: "1.4",
								}}>
								Configure the capabilities and pricing for your custom OpenAI-compatible model. <br />
								Be careful for the model capabilities, as they can affect how Roo Code can work.
							</p>

							{/* Capabilities Section */}
							<div
								style={{
									marginBottom: 20,
									padding: 12,
									backgroundColor: "var(--vscode-editor-inactiveSelectionBackground)",
									borderRadius: 4,
								}}>
								<span
									style={{
										fontWeight: 500,
										fontSize: "12px",
										display: "block",
										marginBottom: 12,
										color: "var(--vscode-editor-foreground)",
									}}>
									Model Capabilities
								</span>
								<div style={{ display: "flex", flexDirection: "column", gap: 12 }}>
									<div className="token-config-field">
										<VSCodeTextField
											value={
												apiConfiguration?.openAiCustomModelInfo?.maxTokens?.toString() ||
												openAiModelInfoSaneDefaults.maxTokens?.toString() ||
												""
											}
											type="text"
											style={{
												width: "100%",
												borderColor: (() => {
													const value = apiConfiguration?.openAiCustomModelInfo?.maxTokens
													if (!value) return "var(--vscode-input-border)"
													return value > 0
														? "var(--vscode-charts-green)"
														: "var(--vscode-errorForeground)"
												})(),
											}}
											title="Maximum number of tokens the model can generate in a single response"
											onChange={(e: any) => {
												const value = parseInt(e.target.value)
												handleInputChange("openAiCustomModelInfo")({
													target: {
														value: {
															...(apiConfiguration?.openAiCustomModelInfo ||
																openAiModelInfoSaneDefaults),
															maxTokens: isNaN(value) ? undefined : value,
														},
													},
												})
											}}
											placeholder="e.g. 4096">
											<span style={{ fontWeight: 500 }}>Max Output Tokens</span>
										</VSCodeTextField>
										<div
											style={{
												fontSize: "11px",
												color: "var(--vscode-descriptionForeground)",
												marginTop: 4,
												display: "flex",
												alignItems: "center",
												gap: 4,
											}}>
											<i className="codicon codicon-info" style={{ fontSize: "12px" }}></i>
											<span>
												Maximum number of tokens the model can generate in a response. <br />
												(-1 is depend on server)
											</span>
										</div>
									</div>

									<div className="token-config-field">
										<VSCodeTextField
											value={
												apiConfiguration?.openAiCustomModelInfo?.contextWindow?.toString() ||
												openAiModelInfoSaneDefaults.contextWindow?.toString() ||
												""
											}
											type="text"
											style={{
												width: "100%",
												borderColor: (() => {
													const value = apiConfiguration?.openAiCustomModelInfo?.contextWindow
													if (!value) return "var(--vscode-input-border)"
													return value > 0
														? "var(--vscode-charts-green)"
														: "var(--vscode-errorForeground)"
												})(),
											}}
											title="Total number of tokens (input + output) the model can process in a single request"
											onChange={(e: any) => {
												const parsed = parseInt(e.target.value)
												handleInputChange("openAiCustomModelInfo")({
													target: {
														value: {
															...(apiConfiguration?.openAiCustomModelInfo ||
																openAiModelInfoSaneDefaults),
															contextWindow:
																e.target.value === ""
																	? undefined
																	: isNaN(parsed)
																		? openAiModelInfoSaneDefaults.contextWindow
																		: parsed,
														},
													},
												})
											}}
											placeholder="e.g. 128000">
											<span style={{ fontWeight: 500 }}>Context Window Size</span>
										</VSCodeTextField>
										<div
											style={{
												fontSize: "11px",
												color: "var(--vscode-descriptionForeground)",
												marginTop: 4,
												display: "flex",
												alignItems: "center",
												gap: 4,
											}}>
											<i className="codicon codicon-info" style={{ fontSize: "12px" }}></i>
											<span>
												Total tokens (input + output) the model can process. This will help Roo
												Code run correctly.
											</span>
										</div>
									</div>

									<div
										style={{
											backgroundColor: "var(--vscode-editor-background)",
											padding: "12px",
											borderRadius: "4px",
											marginTop: "8px",
											border: "1px solid var(--vscode-input-border)",
											transition: "background-color 0.2s ease",
										}}>
										<span
											style={{
												fontSize: "11px",
												fontWeight: 500,
												color: "var(--vscode-editor-foreground)",
												display: "block",
												marginBottom: "10px",
											}}>
											Model Features
										</span>

										<div style={{ display: "flex", flexDirection: "column", gap: "12px" }}>
											<div className="feature-toggle">
												<div style={{ display: "flex", alignItems: "center", gap: "8px" }}>
													<Checkbox
														checked={
															apiConfiguration?.openAiCustomModelInfo?.supportsImages ??
															openAiModelInfoSaneDefaults.supportsImages
														}
														onChange={(checked: boolean) => {
															handleInputChange("openAiCustomModelInfo")({
																target: {
																	value: {
																		...(apiConfiguration?.openAiCustomModelInfo ||
																			openAiModelInfoSaneDefaults),
																		supportsImages: checked,
																	},
																},
															})
														}}>
														<span style={{ fontWeight: 500 }}>Image Support</span>
													</Checkbox>
													<i
														className="codicon codicon-info"
														title="Enable if the model can process and understand images in the input. Required for image-based assistance and visual code understanding."
														style={{
															fontSize: "12px",
															color: "var(--vscode-descriptionForeground)",
															cursor: "help",
														}}
													/>
												</div>
												<p
													style={{
														fontSize: "11px",
														color: "var(--vscode-descriptionForeground)",
														marginLeft: "24px",
														marginTop: "4px",
														lineHeight: "1.4",
													}}>
													Allows the model to analyze and understand images, essential for
													visual code assistance
												</p>
											</div>

											<div
												className="feature-toggle"
												style={{
													borderTop: "1px solid var(--vscode-input-border)",
													paddingTop: "12px",
												}}>
												<div style={{ display: "flex", alignItems: "center", gap: "8px" }}>
													<Checkbox
														checked={
															apiConfiguration?.openAiCustomModelInfo
																?.supportsComputerUse ?? false
														}
														onChange={(checked: boolean) => {
															handleInputChange("openAiCustomModelInfo")({
																target: {
																	value: {
																		...(apiConfiguration?.openAiCustomModelInfo ||
																			openAiModelInfoSaneDefaults),
																		supportsComputerUse: checked,
																	},
																},
															})
														}}>
														<span style={{ fontWeight: 500 }}>Computer Use</span>
													</Checkbox>
													<i
														className="codicon codicon-info"
														title="Enable if the model can interact with your computer through commands and file operations. Required for automated tasks and file modifications."
														style={{
															fontSize: "12px",
															color: "var(--vscode-descriptionForeground)",
															cursor: "help",
														}}
													/>
												</div>
												<p
													style={{
														fontSize: "11px",
														color: "var(--vscode-descriptionForeground)",
														marginLeft: "24px",
														marginTop: "4px",
														lineHeight: "1.4",
													}}>
													This model feature is for computer use like sonnet 3.5 support
												</p>
											</div>
										</div>
									</div>
								</div>
							</div>

							{/* Pricing Section */}
							<div
								style={{
									backgroundColor: "var(--vscode-editor-inactiveSelectionBackground)",
									padding: "12px",
									borderRadius: "4px",
									marginTop: "15px",
								}}>
								<div style={{ marginBottom: "12px" }}>
									<span
										style={{
											fontWeight: 500,
											fontSize: "12px",
											color: "var(--vscode-editor-foreground)",
											display: "block",
											marginBottom: "4px",
										}}>
										Model Pricing
									</span>
									<span
										style={{
											fontSize: "11px",
											color: "var(--vscode-descriptionForeground)",
											display: "block",
										}}>
										Configure token-based pricing in USD per million tokens
									</span>
								</div>

								<div
									style={{
										display: "grid",
										gridTemplateColumns: "1fr 1fr",
										gap: "12px",
										backgroundColor: "var(--vscode-editor-background)",
										padding: "12px",
										borderRadius: "4px",
									}}>
									<div className="price-input">
										<VSCodeTextField
											value={
												apiConfiguration?.openAiCustomModelInfo?.inputPrice?.toString() ??
												openAiModelInfoSaneDefaults.inputPrice?.toString() ??
												""
											}
											type="text"
											style={{
												width: "100%",
												borderColor: (() => {
													const value = apiConfiguration?.openAiCustomModelInfo?.inputPrice
													if (!value && value !== 0) return "var(--vscode-input-border)"
													return value >= 0
														? "var(--vscode-charts-green)"
														: "var(--vscode-errorForeground)"
												})(),
											}}
											onChange={(e: any) => {
												const parsed = parseFloat(e.target.value)
												handleInputChange("openAiCustomModelInfo")({
													target: {
														value: {
															...(apiConfiguration?.openAiCustomModelInfo ??
																openAiModelInfoSaneDefaults),
															inputPrice:
																e.target.value === ""
																	? undefined
																	: isNaN(parsed)
																		? openAiModelInfoSaneDefaults.inputPrice
																		: parsed,
														},
													},
												})
											}}
											placeholder="e.g. 0.0001">
											<div style={{ display: "flex", alignItems: "center", gap: "4px" }}>
												<span style={{ fontWeight: 500 }}>Input Price</span>
												<i
													className="codicon codicon-info"
													title="Cost per million tokens in the input/prompt. This affects the cost of sending context and instructions to the model."
													style={{
														fontSize: "12px",
														color: "var(--vscode-descriptionForeground)",
														cursor: "help",
													}}
												/>
											</div>
										</VSCodeTextField>
									</div>

									<div className="price-input">
										<VSCodeTextField
											value={
												apiConfiguration?.openAiCustomModelInfo?.outputPrice?.toString() ||
												openAiModelInfoSaneDefaults.outputPrice?.toString() ||
												""
											}
											type="text"
											style={{
												width: "100%",
												borderColor: (() => {
													const value = apiConfiguration?.openAiCustomModelInfo?.outputPrice
													if (!value && value !== 0) return "var(--vscode-input-border)"
													return value >= 0
														? "var(--vscode-charts-green)"
														: "var(--vscode-errorForeground)"
												})(),
											}}
											onChange={(e: any) => {
												const parsed = parseFloat(e.target.value)
												handleInputChange("openAiCustomModelInfo")({
													target: {
														value: {
															...(apiConfiguration?.openAiCustomModelInfo ||
																openAiModelInfoSaneDefaults),
															outputPrice:
																e.target.value === ""
																	? undefined
																	: isNaN(parsed)
																		? openAiModelInfoSaneDefaults.outputPrice
																		: parsed,
														},
													},
												})
											}}
											placeholder="e.g. 0.0002">
											<div style={{ display: "flex", alignItems: "center", gap: "4px" }}>
												<span style={{ fontWeight: 500 }}>Output Price</span>
												<i
													className="codicon codicon-info"
													title="Cost per million tokens in the model's response. This affects the cost of generated content and completions."
													style={{
														fontSize: "12px",
														color: "var(--vscode-descriptionForeground)",
														cursor: "help",
													}}
												/>
											</div>
										</VSCodeTextField>
									</div>
								</div>
							</div>
						</div>
					</Pane>
					<div
						style={{
							marginTop: 15,
						}}
					/>

					{/* end Model Info Configuration */}

					<p
						style={{
							fontSize: "12px",
							marginTop: 3,
							color: "var(--vscode-descriptionForeground)",
						}}>
						<span style={{ color: "var(--vscode-errorForeground)" }}>
							(<span style={{ fontWeight: 500 }}>Note:</span> Roo Code uses complex prompts and works best
							with Claude models. Less capable models may not work as expected.)
						</span>
					</p>
				</div>
			)}

			{selectedProvider === "lmstudio" && (
				<div>
					<VSCodeTextField
						value={apiConfiguration?.lmStudioBaseUrl || ""}
						style={{ width: "100%" }}
						type="url"
						onInput={handleInputChange("lmStudioBaseUrl")}
						placeholder={"Default: http://localhost:1234"}>
						<span style={{ fontWeight: 500 }}>Base URL (optional)</span>
					</VSCodeTextField>
					<VSCodeTextField
						value={apiConfiguration?.lmStudioModelId || ""}
						style={{ width: "100%" }}
						onInput={handleInputChange("lmStudioModelId")}
						placeholder={"e.g. meta-llama-3.1-8b-instruct"}>
						<span style={{ fontWeight: 500 }}>Model ID</span>
					</VSCodeTextField>
					{lmStudioModels.length > 0 && (
						<VSCodeRadioGroup
							value={
								lmStudioModels.includes(apiConfiguration?.lmStudioModelId || "")
									? apiConfiguration?.lmStudioModelId
									: ""
							}
							onChange={(e) => {
								const value = (e.target as HTMLInputElement)?.value
								// need to check value first since radio group returns empty string sometimes
								if (value) {
									handleInputChange("lmStudioModelId")({
										target: { value },
									})
								}
							}}>
							{lmStudioModels.map((model) => (
								<VSCodeRadio
									key={model}
									value={model}
									checked={apiConfiguration?.lmStudioModelId === model}>
									{model}
								</VSCodeRadio>
							))}
						</VSCodeRadioGroup>
					)}
					<p
						style={{
							fontSize: "12px",
							marginTop: "5px",
							color: "var(--vscode-descriptionForeground)",
						}}>
						LM Studio allows you to run models locally on your computer. For instructions on how to get
						started, see their
						<VSCodeLink href="https://lmstudio.ai/docs" style={{ display: "inline", fontSize: "inherit" }}>
							quickstart guide.
						</VSCodeLink>
						You will also need to start LM Studio's{" "}
						<VSCodeLink
							href="https://lmstudio.ai/docs/basics/server"
							style={{ display: "inline", fontSize: "inherit" }}>
							local server
						</VSCodeLink>{" "}
						feature to use it with this extension.{" "}
						<span style={{ color: "var(--vscode-errorForeground)" }}>
							(<span style={{ fontWeight: 500 }}>Note:</span> Roo Code uses complex prompts and works best
							with Claude models. Less capable models may not work as expected.)
						</span>
					</p>
				</div>
			)}

			{selectedProvider === "deepseek" && (
				<div>
					<VSCodeTextField
						value={apiConfiguration?.deepSeekApiKey || ""}
						style={{ width: "100%" }}
						type="password"
						onInput={handleInputChange("deepSeekApiKey")}
						placeholder="Enter API Key...">
						<span style={{ fontWeight: 500 }}>DeepSeek API Key</span>
					</VSCodeTextField>
					<p
						style={{
							fontSize: "12px",
							marginTop: "5px",
							color: "var(--vscode-descriptionForeground)",
						}}>
						This key is stored locally and only used to make API requests from this extension.
						{!apiConfiguration?.deepSeekApiKey && (
							<VSCodeLink
								href="https://platform.deepseek.com/"
								style={{ display: "inline", fontSize: "inherit" }}>
								You can get a DeepSeek API key by signing up here.
							</VSCodeLink>
						)}
					</p>
				</div>
			)}

			{selectedProvider === "vscode-lm" && (
				<div>
					<div className="dropdown-container">
						<label htmlFor="vscode-lm-model">
							<span style={{ fontWeight: 500 }}>Language Model</span>
						</label>
						{vsCodeLmModels.length > 0 ? (
							<Dropdown
								id="vscode-lm-model"
								value={
									apiConfiguration?.vsCodeLmModelSelector
										? `${apiConfiguration.vsCodeLmModelSelector.vendor ?? ""}/${apiConfiguration.vsCodeLmModelSelector.family ?? ""}`
										: ""
								}
								onChange={(value: unknown) => {
									const valueStr = (value as DropdownOption)?.value
									if (!valueStr) {
										return
									}
									const [vendor, family] = valueStr.split("/")
									handleInputChange("vsCodeLmModelSelector")({
										target: {
											value: { vendor, family },
										},
									})
								}}
								style={{ width: "100%" }}
								options={[
									{ value: "", label: "Select a model..." },
									...vsCodeLmModels.map((model) => ({
										value: `${model.vendor}/${model.family}`,
										label: `${model.vendor} - ${model.family}`,
									})),
								]}
							/>
						) : (
							<p
								style={{
									fontSize: "12px",
									marginTop: "5px",
									color: "var(--vscode-descriptionForeground)",
								}}>
								The VS Code Language Model API allows you to run models provided by other VS Code
								extensions (including but not limited to GitHub Copilot). The easiest way to get started
								is to install the Copilot and Copilot Chat extensions from the VS Code Marketplace.
							</p>
						)}

						<p
							style={{
								fontSize: "12px",
								marginTop: "5px",
								color: "var(--vscode-errorForeground)",
								fontWeight: 500,
							}}>
							Note: This is a very experimental integration and may not work as expected. Please report
							any issues to the Roo-Code GitHub repository.
						</p>
					</div>
				</div>
			)}

			{selectedProvider === "ollama" && (
				<div>
					<VSCodeTextField
						value={apiConfiguration?.ollamaBaseUrl || ""}
						style={{ width: "100%" }}
						type="url"
						onInput={handleInputChange("ollamaBaseUrl")}
						placeholder={"Default: http://localhost:11434"}>
						<span style={{ fontWeight: 500 }}>Base URL (optional)</span>
					</VSCodeTextField>
					<VSCodeTextField
						value={apiConfiguration?.ollamaModelId || ""}
						style={{ width: "100%" }}
						onInput={handleInputChange("ollamaModelId")}
						placeholder={"e.g. llama3.1"}>
						<span style={{ fontWeight: 500 }}>Model ID</span>
					</VSCodeTextField>
					{ollamaModels.length > 0 && (
						<VSCodeRadioGroup
							value={
								ollamaModels.includes(apiConfiguration?.ollamaModelId || "")
									? apiConfiguration?.ollamaModelId
									: ""
							}
							onChange={(e) => {
								const value = (e.target as HTMLInputElement)?.value
								// need to check value first since radio group returns empty string sometimes
								if (value) {
									handleInputChange("ollamaModelId")({
										target: { value },
									})
								}
							}}>
							{ollamaModels.map((model) => (
								<VSCodeRadio
									key={model}
									value={model}
									checked={apiConfiguration?.ollamaModelId === model}>
									{model}
								</VSCodeRadio>
							))}
						</VSCodeRadioGroup>
					)}
					<p
						style={{
							fontSize: "12px",
							marginTop: "5px",
							color: "var(--vscode-descriptionForeground)",
						}}>
						Ollama allows you to run models locally on your computer. For instructions on how to get
						started, see their
						<VSCodeLink
							href="https://github.com/ollama/ollama/blob/main/README.md"
							style={{ display: "inline", fontSize: "inherit" }}>
							quickstart guide.
						</VSCodeLink>
						<span style={{ color: "var(--vscode-errorForeground)" }}>
							(<span style={{ fontWeight: 500 }}>Note:</span> Roo Code uses complex prompts and works best
							with Claude models. Less capable models may not work as expected.)
						</span>
					</p>
				</div>
			)}

			{selectedProvider === "unbound" && (
				<div>
					<VSCodeTextField
						value={apiConfiguration?.unboundApiKey || ""}
						style={{ width: "100%" }}
						type="password"
						onChange={handleInputChange("unboundApiKey")}
						placeholder="Enter API Key...">
						<span style={{ fontWeight: 500 }}>Unbound API Key</span>
					</VSCodeTextField>
					{!apiConfiguration?.unboundApiKey && (
						<VSCodeButtonLink
							href="https://gateway.getunbound.ai"
							style={{ margin: "5px 0 0 0" }}
							appearance="secondary">
							Get Unbound API Key
						</VSCodeButtonLink>
					)}
					<p
						style={{
							fontSize: "12px",
							marginTop: 3,
							color: "var(--vscode-descriptionForeground)",
						}}>
						This key is stored locally and only used to make API requests from this extension.
					</p>
					<UnboundModelPicker />
				</div>
			)}

			{apiErrorMessage && (
				<p
					style={{
						margin: "-10px 0 4px 0",
						fontSize: 12,
						color: "var(--vscode-errorForeground)",
					}}>
					{apiErrorMessage}
				</p>
			)}

			{selectedProvider === "glama" && <GlamaModelPicker />}

			{selectedProvider === "openrouter" && <OpenRouterModelPicker />}

			{selectedProvider !== "glama" &&
				selectedProvider !== "openrouter" &&
				selectedProvider !== "openai" &&
				selectedProvider !== "ollama" &&
				selectedProvider !== "lmstudio" &&
				selectedProvider !== "unbound" && (
					<>
						<div className="dropdown-container">
							<label htmlFor="model-id">
								<span style={{ fontWeight: 500 }}>Model</span>
							</label>
							{selectedProvider === "anthropic" && createDropdown(anthropicModels)}
							{selectedProvider === "bedrock" && createDropdown(bedrockModels)}
							{selectedProvider === "vertex" && createDropdown(vertexModels)}
							{selectedProvider === "gemini" && createDropdown(geminiModels)}
							{selectedProvider === "openai-native" && createDropdown(openAiNativeModels)}
							{selectedProvider === "deepseek" && createDropdown(deepSeekModels)}
							{selectedProvider === "mistral" && createDropdown(mistralModels)}
						</div>

						<ModelInfoView
							selectedModelId={selectedModelId}
							modelInfo={selectedModelInfo}
							isDescriptionExpanded={isDescriptionExpanded}
							setIsDescriptionExpanded={setIsDescriptionExpanded}
						/>
					</>
				)}

			{modelIdErrorMessage && (
				<p
					style={{
						margin: "-10px 0 4px 0",
						fontSize: 12,
						color: "var(--vscode-errorForeground)",
					}}>
					{modelIdErrorMessage}
				</p>
			)}
		</div>
	)
}

export function getGlamaAuthUrl(uriScheme?: string) {
	const callbackUrl = `${uriScheme || "vscode"}://rooveterinaryinc.roo-cline/glama`

	return `https://glama.ai/oauth/authorize?callback_url=${encodeURIComponent(callbackUrl)}`
}

export function getOpenRouterAuthUrl(uriScheme?: string) {
	return `https://openrouter.ai/auth?callback_url=${uriScheme || "vscode"}://rooveterinaryinc.roo-cline/openrouter`
}

export function normalizeApiConfiguration(apiConfiguration?: ApiConfiguration) {
	const provider = apiConfiguration?.apiProvider || "anthropic"
	const modelId = apiConfiguration?.apiModelId

	const getProviderData = (models: Record<string, ModelInfo>, defaultId: string) => {
		let selectedModelId: string
		let selectedModelInfo: ModelInfo
		if (modelId && modelId in models) {
			selectedModelId = modelId
			selectedModelInfo = models[modelId]
		} else {
			selectedModelId = defaultId
			selectedModelInfo = models[defaultId]
		}
		return { selectedProvider: provider, selectedModelId, selectedModelInfo }
	}
	switch (provider) {
		case "anthropic":
			return getProviderData(anthropicModels, anthropicDefaultModelId)
		case "bedrock":
			return getProviderData(bedrockModels, bedrockDefaultModelId)
		case "vertex":
			return getProviderData(vertexModels, vertexDefaultModelId)
		case "gemini":
			return getProviderData(geminiModels, geminiDefaultModelId)
		case "deepseek":
			return getProviderData(deepSeekModels, deepSeekDefaultModelId)
		case "openai-native":
			return getProviderData(openAiNativeModels, openAiNativeDefaultModelId)
		case "glama":
			return {
				selectedProvider: provider,
				selectedModelId: apiConfiguration?.glamaModelId || glamaDefaultModelId,
				selectedModelInfo: apiConfiguration?.glamaModelInfo || glamaDefaultModelInfo,
			}
		case "mistral":
			return getProviderData(mistralModels, mistralDefaultModelId)
		case "openrouter":
			return {
				selectedProvider: provider,
				selectedModelId: apiConfiguration?.openRouterModelId || openRouterDefaultModelId,
				selectedModelInfo: apiConfiguration?.openRouterModelInfo || openRouterDefaultModelInfo,
			}
		case "openai":
			return {
				selectedProvider: provider,
				selectedModelId: apiConfiguration?.openAiModelId || "",
				selectedModelInfo: apiConfiguration?.openAiCustomModelInfo || openAiModelInfoSaneDefaults,
			}
		case "ollama":
			return {
				selectedProvider: provider,
				selectedModelId: apiConfiguration?.ollamaModelId || "",
				selectedModelInfo: openAiModelInfoSaneDefaults,
			}
		case "lmstudio":
			return {
				selectedProvider: provider,
				selectedModelId: apiConfiguration?.lmStudioModelId || "",
				selectedModelInfo: openAiModelInfoSaneDefaults,
			}
		case "vscode-lm":
			return {
				selectedProvider: provider,
				selectedModelId: apiConfiguration?.vsCodeLmModelSelector
					? `${apiConfiguration.vsCodeLmModelSelector.vendor}/${apiConfiguration.vsCodeLmModelSelector.family}`
					: "",
				selectedModelInfo: {
					...openAiModelInfoSaneDefaults,
					supportsImages: false, // VSCode LM API currently doesn't support images
				},
			}
		case "unbound":
			return {
				selectedProvider: provider,
				selectedModelId: apiConfiguration?.unboundModelId || unboundDefaultModelId,
				selectedModelInfo: apiConfiguration?.unboundModelInfo || unboundDefaultModelInfo,
			}
		default:
			return getProviderData(anthropicModels, anthropicDefaultModelId)
	}
}

export default memo(ApiOptions)<|MERGE_RESOLUTION|>--- conflicted
+++ resolved
@@ -36,14 +36,11 @@
 import VSCodeButtonLink from "../common/VSCodeButtonLink"
 import { OpenRouterModelPicker } from "./OpenRouterModelPicker"
 import OpenAiModelPicker from "./OpenAiModelPicker"
-<<<<<<< HEAD
-import GlamaModelPicker from "./GlamaModelPicker"
-import UnboundModelPicker from "./UnboundModelPicker"
-=======
 import { GlamaModelPicker } from "./GlamaModelPicker"
+import { UnboundModelPicker } from "./UnboundModelPicker"
 import { ModelInfoView } from "./ModelInfoView"
 import { DROPDOWN_Z_INDEX } from "./styles"
->>>>>>> 910bdf19
+
 
 interface ApiOptionsProps {
 	apiErrorMessage?: string
